language: node_js
node_js:
  - node
  - 10
os:
  - linux
  - osx
  - windows
jobs:
  allow_failures:
    - os: linux
    - os: windows
dist: xenial
osx_image: xcode11.3
env:
  - TARGET_ARCH=x64

cache:
  npm: true
  directories:
  - $HOME/.cache/electron

addons:
  apt:
    packages:
    - fakeroot
    - rpm

# restrict Travis-CI builds to specific branches only
# branches:
#   only:
#   - master
#   - /^v\d+\.\d+\.\d+/

before_install:
  - export DISPLAY=:99.0
  - Xvfb :99 -screen 0 1024x768x24 > /dev/null 2>&1 &
install:
- yarn install
- yarn upgrade

script:
<<<<<<< HEAD
- yarn lint
- if test -z "$TRAVIS_TAG"; then yarn make; fi
after_success: if test -n "$TRAVIS_TAG"; then yarn publish; fi
=======
  - npm test
branches:
  only:
    - master
    - development
notifications:
  email: false
>>>>>>> 2f946fd1
<|MERGE_RESOLUTION|>--- conflicted
+++ resolved
@@ -40,16 +40,6 @@
 - yarn upgrade
 
 script:
-<<<<<<< HEAD
 - yarn lint
 - if test -z "$TRAVIS_TAG"; then yarn make; fi
-after_success: if test -n "$TRAVIS_TAG"; then yarn publish; fi
-=======
-  - npm test
-branches:
-  only:
-    - master
-    - development
-notifications:
-  email: false
->>>>>>> 2f946fd1
+after_success: if test -n "$TRAVIS_TAG"; then yarn publish; fi