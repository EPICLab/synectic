--- conflicted
+++ resolved
@@ -3,7 +3,8 @@
 
 import { getMockStore } from './__mocks__/reduxStoreMock';
 import { wrapInReduxContext } from './__mocks__/dndReduxMock';
-import { NewCardDialog, checkFileName } from '../src/components/NewCardDialog';
+import { NewCardDialog } from '../src/components/NewCardDialog';
+import { validateFileName } from '../src/containers/io';
 import { TextField } from '@material-ui/core';
 
 type EmptyObject = Record<string, unknown>;
@@ -15,55 +16,14 @@
 const store = getMockStore();
 
 describe('NewCardDialog', () => {
-<<<<<<< HEAD
-    const NewCardContext = wrapInTestContext(NewCardDialog, store);
-    let wrapper: ReactWrapper<{}, Readonly<{}>, React.Component<{}, {}, {}>>;
-
-    beforeEach(() => wrapper = mount(<NewCardContext open={true} />, mountOptions));
-    afterEach(() => wrapper.unmount());
-
-    it('NewCardDialog starts with empty values for file name and filetype', () => {
-        const newCardDialog = wrapper.find(NewCardDialog);
-        expect(newCardDialog.prop('fileName')).toBeUndefined();
-        expect(newCardDialog.prop('filetype')).toBeUndefined();
-        expect(newCardDialog.html()).toContain('<input type="hidden" value="">');
-        expect(wrapper.find(TextField).props().value).toEqual("");
-    });
-
-    it('NewCardDialog does not change Redux state when invalid information is entered', () => {
-        const before = JSON.stringify(store.getState());
-        expect(wrapper.find(NewCardDialog).prop('isFileNameValid')).toBeFalsy();
-        wrapper.find('#create-card-button').first().simulate('click');
-        const after = JSON.stringify(store.getState());
-        expect(before).toEqual(after);
-    });
-
-    it('checkFileName returns false for an invalid file name and true for a valid file name', () => {
-        expect(checkFileName('<.ts', 'ts')).toEqual(false);
-        expect(checkFileName('>.ts', 'ts')).toEqual(false);
-        expect(checkFileName(':.ts', 'ts')).toEqual(false);
-        expect(checkFileName('".ts', 'ts')).toEqual(false);
-        expect(checkFileName('/.ts', 'ts')).toEqual(false);
-        expect(checkFileName('\\.ts', 'ts')).toEqual(false);
-        expect(checkFileName('|.ts', 'ts')).toEqual(false);
-        expect(checkFileName('?.ts', 'ts')).toEqual(false);
-        expect(checkFileName('*.ts', 'ts')).toEqual(false);
-        expect(checkFileName(' .ts', 'ts')).toEqual(false);
-        expect(checkFileName('..ts', 'ts')).toEqual(false);
-        expect(checkFileName('foo .ts', 'ts')).toEqual(false);
-        expect(checkFileName('bar..ts', 'ts')).toEqual(false);
-        expect(checkFileName('', 'ts')).toEqual(false);
-
-        expect(checkFileName('foo.ts', 'ts')).toEqual(true);
-        expect(checkFileName('bar.html', 'html')).toEqual(true);
-        expect(checkFileName('', '.htaccess')).toEqual(true);
-    });
-=======
   const NewCardContext = wrapInReduxContext(NewCardDialog, store);
   let wrapper: ReactWrapper<EmptyObject, Readonly<EmptyObject>, React.Component<EmptyObject, EmptyObject, EmptyObject>>;
 
   beforeEach(() => wrapper = mount(<NewCardContext open={true} />, mountOptions));
   afterEach(() => wrapper.unmount());
+
+  const exts = ["ts", "html"];
+  const configExts = [".gitignore", ".htaccess"];
 
   it('NewCardDialog starts with empty values for file name and filetype', () => {
     const newCardDialog = wrapper.find(NewCardDialog);
@@ -81,23 +41,22 @@
     expect(before).toEqual(after);
   });
 
-  it('checkFileName returns false for an invalid file name and true for a valid file name', () => {
-    expect(checkFileName('<.ts')).toEqual(false);
-    expect(checkFileName('>.ts')).toEqual(false);
-    expect(checkFileName(':.ts')).toEqual(false);
-    expect(checkFileName('".ts')).toEqual(false);
-    expect(checkFileName('/.ts')).toEqual(false);
-    expect(checkFileName('\\.ts')).toEqual(false);
-    expect(checkFileName('|.ts')).toEqual(false);
-    expect(checkFileName('?.ts')).toEqual(false);
-    expect(checkFileName('*.ts')).toEqual(false);
-    expect(checkFileName(' .ts')).toEqual(false);
-    expect(checkFileName('..ts')).toEqual(false);
-    expect(checkFileName('foo .ts')).toEqual(false);
-    expect(checkFileName('bar..ts')).toEqual(false);
+  it('validateFileName returns false for an invalid file name and true for a valid file name', () => {
+    expect(validateFileName('<.ts', configExts, exts)).toEqual(false);
+    expect(validateFileName('>.ts', configExts, exts)).toEqual(false);
+    expect(validateFileName(':.ts', configExts, exts)).toEqual(false);
+    expect(validateFileName('".ts', configExts, exts)).toEqual(false);
+    expect(validateFileName('/.ts', configExts, exts)).toEqual(false);
+    expect(validateFileName('\\.ts', configExts, exts)).toEqual(false);
+    expect(validateFileName('|.ts', configExts, exts)).toEqual(false);
+    expect(validateFileName('?.ts', configExts, exts)).toEqual(false);
+    expect(validateFileName('*.ts', configExts, exts)).toEqual(false);
+    expect(validateFileName(' .ts', configExts, exts)).toEqual(false);
+    expect(validateFileName('..ts', configExts, exts)).toEqual(false);
+    expect(validateFileName('foo .ts', configExts, exts)).toEqual(false);
+    expect(validateFileName('bar..ts', configExts, exts)).toEqual(false);
 
-    expect(checkFileName('foo.ts')).toEqual(true);
-    expect(checkFileName('bar.html')).toEqual(true);
+    expect(validateFileName('foo.ts', configExts, exts)).toEqual(true);
+    expect(validateFileName('bar.html', configExts, exts)).toEqual(true);
   });
->>>>>>> 0aeeae11
 });