--- conflicted
+++ resolved
@@ -2,12 +2,7 @@
 const Error = require('../app/Error.js');
 
 module.exports = class Card {
-<<<<<<< HEAD
-  constructor(id = throwIfMissing('id'), type, fileData) {
-    this.id = id; //establishes id of each card
-    this.name = ""; //updated in cardbuilder
-    this.inStack = false; //false if card is not in a stack
-=======
+
   constructor({
       id = Error.throwIfMissing('id'),
       context = Error.throwIfMissing('context'),
@@ -35,7 +30,7 @@
     context.appendChild(this.card);
     if (modal) this.toggleDraggable();
   }
->>>>>>> 5a65df1f
+
 
     //for metadata
     this.createdTimestamp = new Date().toString();
@@ -47,7 +42,6 @@
     this.updateMetadata();
   }
 
-<<<<<<< HEAD
   cardBuilder(type) {
     var card = document.createElement('div');
     $(card).attr({
@@ -122,7 +116,8 @@
     '<br/><br/>Created: ' + this.createdTimestamp;
     $(id).html(updatedMetadata);
     return updatedMetadata;
-=======
+  }
+
   toggleDraggable() {
     // warning: draggable object must be appended to DOM before being enabled
     if ($(this.card).data('draggable')) {
@@ -148,6 +143,5 @@
     } else {
       $(this.card).droppable();
     }
->>>>>>> 5a65df1f
   }
 }