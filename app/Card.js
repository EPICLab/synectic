--- conflicted
+++ resolved
@@ -1,5 +1,4 @@
 "use strict";
-<<<<<<< HEAD
 module.exports = class Card {
   constructor(id = throwIfMissing('id'), fileData) {
     this.id = id; //establishes id of each card
@@ -224,14 +223,12 @@
   destructor() { //removes ipc listeners from card
     this.channels.forEach(ele => __IPC.ipcRenderer.removeAllListeners(ele));
   }
-=======
-
-module.exports = class Card {
-  constructor(id = throwIfMissing('id')) {
-    this.id = id;
-  }
-
->>>>>>> e0a4be2d
+
+  module.exports = class Card {
+    constructor(id = throwIfMissing('id')) {
+      this.id = id;
+    }
+
 }
 
 function throwIfMissing(param) {
