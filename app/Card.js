--- conflicted
+++ resolved
@@ -96,27 +96,19 @@
       $(this.card).draggable({
         handle: '.card-header',
         containment: 'window',
-<<<<<<< HEAD
-        start: function(){
-=======
         stack: '.card, .stack',
         start: function() {
->>>>>>> 0ccf58b1
           $(this).css({
             transform: 'none',
             top: $(this).offset().top+'px',
             left: $(this).offset().left+'px'
           });
-<<<<<<< HEAD
           self.logMovements($(this).offset(), "start");
-        },
-        stop: function(){self.logMovements($(this).offset(), "stop");}
-=======
         },
         drag: (event, ui) => {
           this.updateMetadata();
-        }
->>>>>>> 0ccf58b1
+        },
+        stop: function(){self.logMovements($(this).offset(), "stop");}
       });
     }
   }
