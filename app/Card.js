"use strict";

module.exports = class Card {
<<<<<<< HEAD
  constructor(id = throwIfMissing('id'), type, fileData) {
    this.id = id; //establishes id of each card
    this.name = ""; //updated in cardbuilder
    this.inStack = false; //false if card is not in a stack

    //for metadata
    this.creation_timestamp = new Date().toString();
    this.interaction_timestamp = this.creation_timestamp;
    // npm module: username, url: https://www.npmjs.com/package/username
    const username = require('username');
    this.creator = username.sync();

    this.cardBuilder(type);
  }

  cardBuilder(type) {
    var card = document.createElement('div');
    $(card).attr({
      id: 'card_' + this.id,
      type: type,
      class: 'card',
    });
    this.card = card;

    var header = document.createElement('div');
    $(header).attr({
      id: 'header_' + this.id,
      class: 'card-header',
    });

    let nameBox = document.createElement("span");
    $(nameBox).addClass("nameBox");
    $(nameBox).html("Card: " + this.id);
    this.name = "Card: " + this.id;

    $(header).append(nameBox);

    var closeButton = document.createElement('button');
    $(closeButton).attr({
      id: 'close_button_' + this.id,
      class: 'close',
    });
    $(closeButton).click(function() {
      let card = this.closest('.card');
      let id = (card.id).split('_');
      let cleanID = parseInt(id[id.length - 1]);
      delete canvas.cards[cleanID];
      card.remove();
      console.log("in close button");
    });

    var saveButton = document.createElement('button');
    $(saveButton).attr({
      id: 'save_button' + this.id,
      class: 'save',
    });

    var fullscreenButton = document.createElement('button');
    $(fullscreenButton).attr({
      id: 'fullscreen_button_' + this.id,
      class: 'expand',
    });

    header.appendChild(closeButton);
    header.appendChild(saveButton);
    header.appendChild(fullscreenButton);
    card.appendChild(header);
    document.body.appendChild(card);
  }

  buildMetadata(cardType){ //establishes metadata of card(time/date of last interaction, creator, time/date of card creation)
    let id = '#card_' + this.id + cardType + '_2';
    $(id).attr({
      class: 'card-metadata',
    });
    var metadata = 'Interaction: ' + this.interaction_timestamp +
      '<br/><br/>Creator: ' + this.creator +
      '<br/><br/>Created: ' + this.creation_timestamp;
    $(id).html(metadata);
      return metadata;
  }

  updateMetadata(cardType){ //updates metadata of card
    let id = '#card_' + this.id + cardType + '_2';
    var  updatedMetadata = 'Interaction: ' + new Date().toString() +
    '<br/><br/>Creator: ' + this.creator +
    '<br/><br/>Created: ' + this.creation_timestamp;
    $(id).html(updatedMetadata);
    return updatedMetadata;
=======
  constructor(id = throwIfMissing('id')) {
    this.id = id;
    this.createdBy = require('username').sync();
    this.createdTimestamp = new Date();
    this.lastInteraction = new Date();
  }

  updateMetadata() {
    this.lastInteraction = new Date();
  }

  toggleDraggable() {

  }

  toggleDroppable() {

>>>>>>> 1040445e
  }
}

function throwIfMissing(param) {
  throw new Error('Missing parameter \'' + param + '\'');
}<|MERGE_RESOLUTION|>--- conflicted
+++ resolved
@@ -1,18 +1,16 @@
 "use strict";
 
 module.exports = class Card {
-<<<<<<< HEAD
   constructor(id = throwIfMissing('id'), type, fileData) {
     this.id = id; //establishes id of each card
     this.name = ""; //updated in cardbuilder
     this.inStack = false; //false if card is not in a stack
 
     //for metadata
-    this.creation_timestamp = new Date().toString();
-    this.interaction_timestamp = this.creation_timestamp;
+    this.createdTimestamp = new Date().toString();
+    this.lastInteraction = new Date();
     // npm module: username, url: https://www.npmjs.com/package/username
-    const username = require('username');
-    this.creator = username.sync();
+    this.createdBy = require('username').sync();
 
     this.cardBuilder(type);
   }
@@ -77,39 +75,20 @@
     $(id).attr({
       class: 'card-metadata',
     });
-    var metadata = 'Interaction: ' + this.interaction_timestamp +
-      '<br/><br/>Creator: ' + this.creator +
-      '<br/><br/>Created: ' + this.creation_timestamp;
+    var metadata = 'Interaction: ' + this.lastInteraction +
+      '<br/><br/>Creator: ' + this.createdBy +
+      '<br/><br/>Created: ' + this.createdTimestamp;
     $(id).html(metadata);
       return metadata;
   }
 
   updateMetadata(cardType){ //updates metadata of card
     let id = '#card_' + this.id + cardType + '_2';
-    var  updatedMetadata = 'Interaction: ' + new Date().toString() +
-    '<br/><br/>Creator: ' + this.creator +
-    '<br/><br/>Created: ' + this.creation_timestamp;
+    var  updatedMetadata = 'Interaction: ' + this.lastInteraction +
+    '<br/><br/>Creator: ' + this.createdBy +
+    '<br/><br/>Created: ' + this.createdTimestamp;
     $(id).html(updatedMetadata);
     return updatedMetadata;
-=======
-  constructor(id = throwIfMissing('id')) {
-    this.id = id;
-    this.createdBy = require('username').sync();
-    this.createdTimestamp = new Date();
-    this.lastInteraction = new Date();
-  }
-
-  updateMetadata() {
-    this.lastInteraction = new Date();
-  }
-
-  toggleDraggable() {
-
-  }
-
-  toggleDroppable() {
-
->>>>>>> 1040445e
   }
 }
 
