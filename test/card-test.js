// A test to verify cards can be created and interacted
var Application = require('spectron').Application;
var electron = require('electron-prebuilt');
var assert = require('assert');
const path = require('path');
var fs = require('fs');
var Card = require('../app/Card.js');
var Canvas = require('../app/Canvas.js');
var TextEditor = require('../app/textEditor.js')
var SketchPad = require('../app/sketchPad.js')
var CodeEditor = require('../app/codeEditor.js')

describe('cards interactions', function () {
  this.timeout(30000);
  var app;

  before(function () {
<<<<<<< HEAD
    this.jsdom = require('jsdom-global')()
    global.$ = global.jQuery = require('jquery');
    this.app = new Application({
=======
    app = new Application({
>>>>>>> 5a65df1f
      path: electron,
      args: [path.join(__dirname, '..', 'main.js')],
    });
    return app.start();
  });

  after(function () {
    if (app && app.isRunning()) {
      return app.stop();
    }
  });

  it('creates a Card instance', function () {
<<<<<<< HEAD
    let card = new Card(1);
=======
    var card = new Card({id: 1, context: document.body, modal: false});
>>>>>>> 5a65df1f
    return assert.equal(card.constructor.name, 'Card');
  });

  it('Card instantiation without parameters throws Error', function () {
    return assert.throws(() => {
      new Card();
    }, Error );
  });

<<<<<<< HEAD
  it('correctly names a card', function () {
      let card = new Card(1);
      return assert.equal(card.name, "Card: " + card.id);
    });

  it('two cards do not have the same name', function () {
      let card = new Card(1);
      let card2 = new Card(2);
      return assert.notEqual(card.name, card2.name);
  });

  it('document contains a card and header div', function () {
    let card = new Card(1);
    if(document.querySelector('.card') != undefined && document.querySelector('.card-header') != undefined)
      var div = 1;
    return assert.equal(div, 1);
  });

  it('document contains namebox span', function () {
    let card = new Card(1);
    if(document.querySelector('.nameBox') != undefined)
      var span = 1;
    return assert.equal(span, 1);
  });

  it('document contains close, expand, and save buttons', function () {
    let card = new Card(1);
    if(document.querySelector('.close') != undefined && document.querySelector('.expand') != undefined && document.querySelector('.save') != undefined)
      var buttons = 1;
    return assert.equal(buttons, 1);
  });

  it('new card is not in a stack', function () {
    let card = new Card(1);
    return assert.equal(card.inStack, false);
  });

  it('metadata is defined', function () {
      let card = new Card(1);
      return assert.notEqual(card.buildMetadata(), undefined);
=======
  it('Card instantiation without \'id\' parameter throws Error', function () {
    return assert.throws(() => {
      new Card({context: document.body, modal: false});
    }, Error );
  });

  it('Card instantiation without \'context\' parameter throws Error', function () {
    return assert.throws(() => {
      new Card({id: 1, modal: false});
    }, Error );
>>>>>>> 5a65df1f
  });

  it('Card metadata updates only interaction timestamp', function () {
    var card = new Card({id: 1, context: document.body, modal: false});
    var createdTimestampBefore = card.createdTimestamp;
    var createdByBefore = card.createdBy;
    var lastInteractionBefore = card.lastInteraction;

    let msg1 = card.createdTimestamp + " == " + createdTimestampBefore +
      "\n\t(createdTimestamp should not change once Card is instantiated)";
    let msg2 = card.createdBy + " == " + createdByBefore +
      "\n\t(createdBy should not change once Card is instantiated)";
    assert.equal(card.createdTimestamp, createdTimestampBefore, msg1);
    assert.equal(card.createdBy, createdByBefore, msg2);
  });

  it('metadata will update', function () {
    let card = new Card(1);
    var built = card.buildMetadata();
    var updated;
    setTimeout(function(){
      var updated = card.updateMetadata();
    }, 3000);
    return assert.notEqual(built, updated);
  });


  it('creates a texteditor card instance', function () {
    let textEditor = new TextEditor(1);
    return assert.equal(textEditor.constructor.name, 'TextEditor');
  });

  it('texteditor contains three faces', function () {
    let textEditor = new TextEditor(1);
    return assert.equal(textEditor.faces.length, 3);
  });

  it('texteditor contains two \'editor\' faces', function () {
    let textEditor = new TextEditor(1);
    return assert.equal(textEditor.editors.length, 2);
  });

  it('creates a sketchpad card instance', function () {
    let sketchPad = new SketchPad(1);
    return assert.equal(sketchPad.constructor.name, 'SketchPad')
  });

  it('sketchpad contains three faces', function () {
    let sketchPad = new SketchPad(1);
    return assert.equal(sketchPad.faces.length, 3);
  });

  it('sketchpad has 4 sketch pens', function () {
    let sketchPad = new SketchPad(1);
    return assert.equal(sketchPad.pens.length, 4);
  });

  it('sketchpad has sketch pen buttons', function () {
    let sketchPad = new SketchPad(1);
    if(document.querySelector('.colorBtn') != undefined);
      var pen = 1;
    return assert.equal(pen, 1);
  });

  it('sketchpad has eraser button', function () {
    let sketchPad = new SketchPad(1);
    if(document.querySelector('.eraser') != undefined);
      var eraser = 1;
    return assert.equal(eraser, 1);
  });

  it('creates a codeEditors card instance', function () {
    let codeEditor = new CodeEditor(1);
    return assert.equal(codeEditor.constructor.name, 'CodeEditor')
  });

  it('codeeditor contains three faces', function () {
    let codeEditor = new CodeEditor(1);
    return assert.equal(codeEditor.faces.length, 3);
  });

});

function wait(ms){
   var start = new Date().getTime();
   var end = start;
   while(end < start + ms) {
     end = new Date().getTime();
  }
};<|MERGE_RESOLUTION|>--- conflicted
+++ resolved
@@ -15,14 +15,9 @@
   var app;
 
   before(function () {
-<<<<<<< HEAD
     this.jsdom = require('jsdom-global')()
     global.$ = global.jQuery = require('jquery');
-    this.app = new Application({
-=======
-    app = new Application({
->>>>>>> 5a65df1f
-      path: electron,
+      app = new Application({      path: electron,
       args: [path.join(__dirname, '..', 'main.js')],
     });
     return app.start();
@@ -35,11 +30,8 @@
   });
 
   it('creates a Card instance', function () {
-<<<<<<< HEAD
-    let card = new Card(1);
-=======
+
     var card = new Card({id: 1, context: document.body, modal: false});
->>>>>>> 5a65df1f
     return assert.equal(card.constructor.name, 'Card');
   });
 
@@ -49,7 +41,6 @@
     }, Error );
   });
 
-<<<<<<< HEAD
   it('correctly names a card', function () {
       let card = new Card(1);
       return assert.equal(card.name, "Card: " + card.id);
@@ -90,7 +81,8 @@
   it('metadata is defined', function () {
       let card = new Card(1);
       return assert.notEqual(card.buildMetadata(), undefined);
-=======
+  });
+
   it('Card instantiation without \'id\' parameter throws Error', function () {
     return assert.throws(() => {
       new Card({context: document.body, modal: false});
@@ -101,8 +93,6 @@
     return assert.throws(() => {
       new Card({id: 1, modal: false});
     }, Error );
->>>>>>> 5a65df1f
-  });
 
   it('Card metadata updates only interaction timestamp', function () {
     var card = new Card({id: 1, context: document.body, modal: false});
