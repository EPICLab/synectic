--- conflicted
+++ resolved
@@ -46,7 +46,6 @@
     }, Error );
   });
 
-<<<<<<< HEAD
   it('correctly names a card', function () {
       let card = new Card(1);
       return assert.equal(card.name, "Card: " + card.id);
@@ -97,6 +96,26 @@
       var updated = card.updateMetadata();
     }, 3000);
     return assert.notEqual(built, updated);
+  });
+
+  it('Card metadata updates only interaction timestamp', function () {
+    var card = new Card(1);
+    var createdTimestampBefore = card.createdTimestamp;
+    var createdByBefore = card.createdBy;
+    var lastInteractionBefore = card.lastInteraction;
+    wait(10);
+    card.updateMetadata();
+
+    let msg1 = card.createdTimestamp + " == " + createdTimestampBefore +
+      "\n\t(createdTimestamp should not change once Card is instantiated)";
+    let msg2 = card.createdBy + " == " + createdByBefore +
+      "\n\t(createdBy should not change once Card is instantiated)";
+    let msg3 = card.lastInteraction + " != " + lastInteractionBefore +
+      "\n\t(lastInteraction should update after Card#updateMetadata()" +
+      " method is evoked)";
+    assert.equal(card.createdTimestamp, createdTimestampBefore, msg1);
+    assert.equal(card.createdBy, createdByBefore, msg2);
+    assert.notEqual(card.lastInteraction, lastInteractionBefore, msg3);
   });
 
   it('creates a texteditor card instance', function () {
@@ -154,27 +173,6 @@
   });
 
 });
-=======
-  it('Card metadata updates only interaction timestamp', function () {
-    var card = new Card(1);
-    var createdTimestampBefore = card.createdTimestamp;
-    var createdByBefore = card.createdBy;
-    var lastInteractionBefore = card.lastInteraction;
-    wait(10);
-    card.updateMetadata();
-
-    let msg1 = card.createdTimestamp + " == " + createdTimestampBefore +
-      "\n\t(createdTimestamp should not change once Card is instantiated)";
-    let msg2 = card.createdBy + " == " + createdByBefore +
-      "\n\t(createdBy should not change once Card is instantiated)";
-    let msg3 = card.lastInteraction + " != " + lastInteractionBefore +
-      "\n\t(lastInteraction should update after Card#updateMetadata()" +
-      " method is evoked)";
-    assert.equal(card.createdTimestamp, createdTimestampBefore, msg1);
-    assert.equal(card.createdBy, createdByBefore, msg2);
-    assert.notEqual(card.lastInteraction, lastInteractionBefore, msg3);
-  });
-});
 
 function wait(ms){
    var start = new Date().getTime();
@@ -182,5 +180,4 @@
    while(end < start + ms) {
      end = new Date().getTime();
   }
-};
->>>>>>> 1040445e
+};