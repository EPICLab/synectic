--- conflicted
+++ resolved
@@ -66,15 +66,9 @@
     "@types/redux-mock-store": "^1.0.3",
     "@types/semver": "^7.3.13",
     "@types/sha1": "^1.1.3",
-<<<<<<< HEAD
     "@types/valid-url": "^1.0.4",
-    "@types/validator": "^13.7.10",
-    "@typescript-eslint/eslint-plugin": "^5.57.0",
-=======
-    "@types/valid-url": "^1.0.3",
     "@types/validator": "^13.7.14",
     "@typescript-eslint/eslint-plugin": "^5.57.1",
->>>>>>> 7d678460
     "@typescript-eslint/parser": "^5.57.0",
     "@vercel/webpack-asset-relocator-loader": "1.7.3",
     "casual": "^1.6.2",
