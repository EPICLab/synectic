{
  "name": "synectic",
  "productName": "Synectic",
  "version": "2.3.1",
  "description": "Research IDE for examining context-centric, problem-solving in development tools.",
  "main": ".webpack/main",
  "scripts": {
    "start": "electron-forge start",
    "package": "electron-forge package",
    "make": "electron-forge make",
    "publish": "electron-forge publish",
    "preversion": "yarn test && yarn lint",
    "version": "genversion version.js && git add version.js",
    "postversion": "git push --atomic --tags",
    "lint": "eslint --ext .ts,.tsx .",
    "test": "jest",
    "test:coverage": "jest --coverage --collectCoverageFrom=\"./src/**\"",
    "clean": "fse remove out; fse remove .webpack; fse remove dist",
    "clean:tests": "jest --clearCache; fse remove coverage/",
    "clean:builds": "yarn cache clean; yarn cache clean --mirror; fse remove yarn-error.log",
    "ci": "yarn install --check-cache"
  },
  "keywords": [],
  "author": {
    "name": "Nicholas Nelson",
    "email": "nelsonni@oregonstate.edu"
  },
  "license": "MIT",
  "config": {
    "forge": "./forge.config.json"
  },
  "engines": {
    "node": "^12.20.0 || ^14.13.1 || >=16.0.0",
    "npm": ">=8.0.0",
    "yarn": ">=1.22.0"
  },
  "devDependencies": {
    "@atao60/fse-cli": "^0.1.7",
    "@electron-forge/cli": "^6.0.0-beta.65",
    "@electron-forge/maker-deb": "^6.0.0-beta.65",
    "@electron-forge/maker-dmg": "^6.0.0-beta.65",
    "@electron-forge/maker-rpm": "^6.0.0-beta.65",
    "@electron-forge/maker-squirrel": "^6.0.0-beta.65",
    "@electron-forge/plugin-webpack": "6.0.0-beta.66",
    "@testing-library/dom": "^8.18.1",
    "@testing-library/jest-dom": "^5.16.5",
    "@testing-library/react": "^12.1.5",
    "@testing-library/react-hooks": "^8.0.1",
    "@testing-library/user-event": "^14.4.3",
    "@types/dagre": "^0.7.47",
    "@types/diff": "^5.0.2",
    "@types/fs-extra": "^9.0.13",
    "@types/git-config-path": "^2.0.1",
    "@types/ini": "^1.3.31",
    "@types/jest": "^27.5.0",
    "@types/node": "^18.7.23",
    "@types/luxon": "^3.0.0",
    "@types/pako": "^2.0.0",
    "@types/parse-git-config": "^3.0.1",
    "@types/parse-path": "^5.0.0",
    "@types/react": "^18.0.9",
    "@types/react-dom": "^18.0.3",
    "@types/react-transition-group": "^4.4.5",
    "@types/redux-mock-store": "^1.0.3",
    "@types/semver": "^7.3.12",
    "@types/sha1": "^1.1.3",
    "@types/uuid": "^8.3.4",
    "@types/valid-url": "^1.0.3",
    "@types/validator": "^13.7.7",
    "@typescript-eslint/parser": "^5.32.0",
    "@typescript-eslint/eslint-plugin": "^5.38.1",
    "@vercel/webpack-asset-relocator-loader": "1.7.3",
    "casual": "^1.6.2",
    "css-loader": "^6.7.1",
    "electron": "21.0.1",
    "eslint": "^8.21.0",
    "eslint-plugin-import": "^2.26.0",
    "eslint-plugin-jsdoc": "^39.3.4",
    "eslint-plugin-react-hooks": "^4.6.0",
    "eslint-plugin-testing-library": "^5.6.0",
    "file-loader": "^6.2.0",
    "fork-ts-checker-webpack-plugin": "^7.2.13",
    "genversion": "^3.1.1",
    "git-remote-protocol": "^0.1.0",
    "identity-obj-proxy": "^3.0.0",
    "jest": "^27.5.1",
    "jest-esm-transformer": "^1.0.0",
    "jest-serializer-path": "^0.1.15",
    "node-loader": "^2.0.0",
    "pako": "^2.0.4",
    "react-dnd-test-backend": "^15.1.1",
    "react-dnd-test-utils": "^15.1.1",
    "redux-mock-store": "^1.5.4",
    "style-loader": "^3.3.1",
    "ts-jest": "^27.1.4",
    "ts-loader": "^9.3.1",
    "typescript": "^4.7.4",
    "valid-url": "^1.0.9",
    "validator": "^13.7.0",
    "webpack": "^5.74.0"
  },
  "dependencies": {
    "@material-ui/core": "^4.12.4",
    "@material-ui/icons": "^4.11.3",
    "@material-ui/lab": "^4.0.0-alpha.61",
    "@reduxjs/toolkit": "^1.8.3",
    "binarnia": "^3.1.3",
    "chokidar": "^3.5.3",
    "dagre": "^0.8.5",
    "diff": "^5.1.0",
    "dot-prop": "6.0.1",
    "electron-squirrel-startup": "^1.0.0",
    "find-up": "^6.3.0",
    "git-config-path": "^2.0.0",
    "ignore": "^5.2.0",
    "ini": "^3.0.0",
    "isomorphic-git": "^1.19.1",
    "luxon": "^3.0.1",
    "parse-git-config": "^3.0.0",
    "parse-path": "^7.0.0",
    "parse-url": "^8.1.0",
    "react": "^17.0.2",
    "react-ace": "^10.1.0",
    "react-dnd": "^15.1.1",
    "react-dnd-html5-backend": "^15.1.2",
    "react-dnd-preview": "^6.0.2",
    "react-dom": "^17.0.2",
<<<<<<< HEAD
    "react-flow-renderer": "^10.3.12",
    "react-redux": "^8.0.4",
=======
    "react-flow-renderer": "^10.3.17",
    "react-redux": "^7.2.6",
>>>>>>> 39866dd8
    "react-transition-group": "^4.4.5",
    "redux": "^4.2.0",
    "redux-persist": "^6.0.0",
    "semver": "^7.3.7",
    "sha1": "^1.1.1",
    "uuid": "^8.3.2"
  }
}<|MERGE_RESOLUTION|>--- conflicted
+++ resolved
@@ -125,13 +125,8 @@
     "react-dnd-html5-backend": "^15.1.2",
     "react-dnd-preview": "^6.0.2",
     "react-dom": "^17.0.2",
-<<<<<<< HEAD
-    "react-flow-renderer": "^10.3.12",
+    "react-flow-renderer": "^10.3.17",
     "react-redux": "^8.0.4",
-=======
-    "react-flow-renderer": "^10.3.17",
-    "react-redux": "^7.2.6",
->>>>>>> 39866dd8
     "react-transition-group": "^4.4.5",
     "redux": "^4.2.0",
     "redux-persist": "^6.0.0",
