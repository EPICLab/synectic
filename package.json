--- conflicted
+++ resolved
@@ -36,13 +36,8 @@
   },
   "devDependencies": {
     "@atao60/fse-cli": "^0.1.7",
-<<<<<<< HEAD
-    "@electron-forge/cli": "^6.0.0-beta.64",
+    "@electron-forge/cli": "^6.0.0-beta.65",
     "@electron-forge/maker-deb": "^6.0.0-beta.65",
-=======
-    "@electron-forge/cli": "^6.0.0-beta.65",
-    "@electron-forge/maker-deb": "^6.0.0-beta.64",
->>>>>>> a0103b74
     "@electron-forge/maker-dmg": "^6.0.0-beta.64",
     "@electron-forge/maker-rpm": "^6.0.0-beta.64",
     "@electron-forge/maker-squirrel": "^6.0.0-beta.64",
