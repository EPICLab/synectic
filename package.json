--- conflicted
+++ resolved
@@ -70,11 +70,7 @@
     "@vercel/webpack-asset-relocator-loader": "1.7.2",
     "casual": "^1.6.2",
     "css-loader": "^6.7.1",
-<<<<<<< HEAD
-    "electron": "17.2.0",
-=======
     "electron": "18.0.0",
->>>>>>> 90306d31
     "eslint": "^8.12.0",
     "eslint-plugin-import": "^2.25.4",
     "file-loader": "^6.2.0",
