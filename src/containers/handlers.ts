--- conflicted
+++ resolved
@@ -1,29 +1,14 @@
-<<<<<<< HEAD
-=======
 import { v4 } from 'uuid';
-import { DateTime } from 'luxon';
-import { ThunkAction } from 'redux-thunk';
->>>>>>> a5cf31ac
 import { AnyAction } from 'redux';
 import { ThunkAction } from 'redux-thunk';
 import { PathLike } from 'fs-extra';
-<<<<<<< HEAD
-import { v4 } from 'uuid';
 
+import type { Filetype, Metafile, Card, Stack, Error } from '../types';
 import { RootState } from '../store/root';
 import { getMetafile } from './metafiles';
 import { addCard } from './cards';
 import filetypesJson from './filetypes.json';
 import { ActionKeys, Action, NarrowActionType } from '../store/actions';
-import { Filetype, Metafile, Error } from '../types';
-=======
-
-import type { Filetype, Metafile, Card, Stack, Error } from '../types';
-import { RootState } from '../store/root';
-import { getMetafile } from './metafiles';
-import { ActionKeys, Action, NarrowActionType } from '../store/actions';
-import filetypesJson from './filetypes.json';
->>>>>>> a5cf31ac
 
 type AddCardAction = NarrowActionType<ActionKeys.ADD_CARD>;
 type AddErrorAction = NarrowActionType<ActionKeys.ADD_ERROR>;
