--- conflicted
+++ resolved
@@ -34,11 +34,6 @@
 export const fetchMetafile = createAsyncThunk<metafilesSlice.Metafile, { path: PathLike, handlers?: CardType[] }, AppThunkAPI>(
     'metafiles/fetchMetafile',
     async ({ path: filepath, handlers }, thunkAPI) => {
-<<<<<<< HEAD
-        // TODO: Fix the problem that selecting a branch.root when conflicts previously exists results in a Conflicts metafile being found
-        console.log(`handlers:`, handlers);
-=======
->>>>>>> 88428ab5
         const existing = handlers
             ? metafileSelectors.selectByFilepath(thunkAPI.getState(), filepath, handlers)
             : metafileSelectors.selectByFilepath(thunkAPI.getState(), filepath);
