body {
  margin: 0px;
  padding: 0px;
}

.canvas {
  background: url('canvas.png') center/auto fixed;
  width: 100%;
  height: 100%;
  position: fixed;
}

.stack {
  background-color: rgba(102, 204, 117, 0.6);
  height: calc((280px * 1.25) + 28px); /* scaled from card height */
  width: calc((200px * 1.25) + 28px); /* scaled from card width */
  position: absolute;
  cursor: move;
  border: 0.5px solid rgba(125, 125, 125, 1.0);
  border-radius: 5px;
  user-select: none;
}

.card {
  background: rgba(89,87,90,1.0);
  color: rgba(171,178,191,1.0);
  width: 200px; /* 7:5 aspect ratio */
  height: 280px; /* 7:5 aspect ratio */
  position: absolute;
  perspective: 1000px;
  border: 1px solid rgba(89,87,90,1.0);
  box-shadow: 0 14px 28px rgba(0,0,0,0.25), 0 10px 10px rgba(0,0,0,0.22);
  border-radius: 10px;
  user-select: none;
}

.card:hover {
  box-shadow: 0 0 3pt 1pt rgba(102,204,117,0.75);
}

.card.nohover:hover {
  box-shadow: 0 0 5pt 3pt rgba(218,46,46,1.0) !important;
}

.card.highlight {
  box-shadow: 0 0 5pt 3pt rgba(218,46,46,1.0);
}

.card-header {
  height: 29px;
  width: 100%;
  background: rgba(89,87,90,1.0);
  box-sizing: border-box;
  display: flex;
  flex-flow: row nowrap;
  justify-content: flex-end;
  align-items: center;
  align-content: flex-start;
  cursor: move;
  border-radius: 5px 5px 0 0;
  transform-style: preserve-3d;
  font-family: 'Lato', Georgia, Serif;
  font-weight: bold;
}

.card-header button {
  height: 15px;
  width: 15px;
  top: 7px;
  border: 0;
  margin-right: 5px;
  z-index: 9999;
}

.card-header span {
  flex-basis: 100%;
}

.card-header svg.expand {
  height: 15px;
  width: 15px;
  position: absolute;
  top: 7px;
  right: 10px;
  border: 0;
  z-index: 9999;
}

.card-front, .card-back {
  width: 100%;
  height: calc(100% - 29px);
  border-radius: 0 0 10px 10px;
  position: absolute;
  bottom: 0;
  font-family: 'Lato', Georgia, Serif;
}

.card-front {
  background-color: rgba(40, 44, 52, 1.0);
}

.card-back {
  background-color: rgba(255, 255, 255, 1.0);
  
}

/* grid-template-columns: repeat(auto-fill, minmax(5rem, 1fr)); */
.card-back {
  display: grid;
  grid-template-columns: minmax(2rem, 1fr) minmax(5rem, 3fr);
  column-gap: 0.1rem;
  grid-template-rows: repeat(auto-fill, minmax(1.7rem, 1fr));
}

.card-back span {
  padding: 0.2rem;
  margin: 0.1rem;
  border: 0.5px solid rgba(40, 44, 52, 1.0);
  overflow: hidden;
}

.card-back span.field {
  border: none;
}

/* CSSTransition from react-transition-group uses *-enter, *-enter-active,
   *-exit, and *-exit-active (in that order) for animation effects */
.flip-enter {
  transform-style: preserve-3d; 
}

.flip-enter-active {
  transition: transform 0.6s;
  transform-style: preserve-3d;
  transform: rotateY(180deg);
  position: relative;
}

.flip-exit {
  transform-style: preserve-3d;
}

.flip-exit-active {
  transition: transform 0.6s;
  transform-style: preserve-3d;
  transform: rotateY(-180deg);
  position: relative;
}

.editor {
  border-radius: 0 0 10px 10px;
}

/* removes scrollbars from Ace Editor panes until hovered */
.ace_scrollbar {
  transition: opacity 0.3s ease-in-out;
  opacity: 0;
}

.ace_editor:hover .ace_scrollbar {
  opacity: 1;
}

.ace_highlight_green {
  position: absolute;
  background: rgba(147,200,54,0.8);
  z-index: 20;
}

.ace_highlight_red {
  position: absolute;
  background: rgba(221,88,115,0.8);
  z-index: 20;
}

.file-explorer {
  color: rgba(30, 30, 30, 1.0);
  background: rgba(235, 235, 235, 1.0);
  max-width: 200px;
  height: 248px;
  flex-grow: 1;
  text-indent: 20px;
  border: 2px solid rgba(65, 65, 65, 1.0);
  border-radius: 0px 0px 10px 10px;
  overflow: auto;
  text-overflow: clip;
}

.file-icon {
  margin-left: 20px;
}

.file-explorer::-webkit-scrollbar {
  visibility: hidden;
  width: 0px;
}

button.close {
  background: url('close_dark.svg');
  background-size: cover;
}

button.close:hover,
button.close:active {
  background: url('close_active.svg');
  background-size: cover;
  cursor: pointer;
}

button.flip {
  background: url('flip_dark.svg');
  background-size: cover;
}

button.flip:hover,
button.flip:active {
  background: url('flip_active.svg');
  background-size: cover;
  cursor: pointer;
}

div.git {
  background: url('git_light.png') no-repeat center top/contain;
}

.diff-container {
  display: grid;
  grid-template-columns: 150px 20px 150px;
  grid-template-rows: 50px 70px 50px;
  column-gap: 5px;
  row-gap: 5px;
  place-items: center;
  grid-template-areas: 
    "header header header"
    "left center right"
    "footer footer footer";
}

img.diff_icon {
  content:url('diff.png');
  height: auto;
  width: 20px;
}

.file-explorer {
  color: rgba(30, 30, 30, 1.0);
  background: rgba(235, 235, 235, 1.0);
  width: 200px;
  height: 248px;
  flex-grow: 1;
  text-indent: 20px;
  border: 2px solid rgba(65, 65, 65, 1.0);
  border-radius: 0px 0px 10px 10px;
  overflow: auto;
  text-overflow: clip;
  transform: translateX(-2px);
}

.file-icon {
  margin-left: 20px;
}

.file-explorer::-webkit-scrollbar {
  visibility: hidden;
  width: 0px;
}

<<<<<<< HEAD
WebView {
  width: 100%;
  height: 100%;
=======
.branch-ribbon-container {
  background-color: rgba(72, 74, 212, 1.0);
  height: 20px;
  transform: translateY(-16px);
  padding-bottom: -10px;
}

.branch-ribbon-text {
  color: rgba(235, 235, 235, 1.0);
  font-family: Arial, Helvetica, sans-serif;
  text-indent: 1px;
  overflow-x: hidden;
  white-space: nowrap;
  width: fit-content;
  margin-bottom: 0px;
}

.branch-ribbon-container:hover > .branch-ribbon-text {
  animation: scroll-text 10s linear infinite;
  animation-timing-function: ease-in-out;
  animation-fill-mode: forwards;
}

.branch-ribbon-container:not(:hover) > .branch-ribbon-text {
  animation: fade-text 1s;
  animation-timing-function: ease-in-out;
  animation-fill-mode: forwards;
}

@keyframes fade-text {
  0% { 
    opacity: 0;
  }

  50% {
    transform: translateX(0%);
  }

  100% { 
    opacity: 1;
  }
}

@keyframes scroll-text {
  0% { 
    transform: translateX(0%) 
  }

  50% {
    transform: translateX(-96%); 
  }

  100% { 
    transform: translateX(0%); 
  }
}

.MuiTreeView-root {
  transform: translateY(-12px);
}

.new-card-dialog-container {
  width: 250px;
  height: 270px;
  display: grid;
  grid-template-columns: auto;
  grid-template-rows: auto;
  column-gap: 5px;
  row-gap: 5px;
  place-items: center;
  grid-template-areas: 
  "header header"
  "upper-left upper-right"
  "middle middle"
  "lower-left lower-right"
  "footer footer"
  "subfooter subfooter";
}

#new-card-dialog-filetype {
  width: 140px;
}

#new-card-dialog-title {
  margin-top: -10px;
>>>>>>> c763162f
}<|MERGE_RESOLUTION|>--- conflicted
+++ resolved
@@ -265,11 +265,6 @@
   width: 0px;
 }
 
-<<<<<<< HEAD
-WebView {
-  width: 100%;
-  height: 100%;
-=======
 .branch-ribbon-container {
   background-color: rgba(72, 74, 212, 1.0);
   height: 20px;
@@ -355,5 +350,4 @@
 
 #new-card-dialog-title {
   margin-top: -10px;
->>>>>>> c763162f
 }