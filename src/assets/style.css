--- conflicted
+++ resolved
@@ -240,7 +240,6 @@
   content:url('diff.png');
   height: auto;
   width: 20px;
-<<<<<<< HEAD
 }
 
 .file-explorer {
@@ -325,6 +324,4 @@
 
 .MuiTreeView-root {
   transform: translateY(-12px);
-=======
->>>>>>> 221f69a1
 }