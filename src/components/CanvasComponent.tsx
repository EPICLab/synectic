--- conflicted
+++ resolved
@@ -1,19 +1,10 @@
 import React from 'react';
-<<<<<<< HEAD
 import { useDrop } from 'react-dnd';
-=======
-import { useDrop, XYCoord } from 'react-dnd';
->>>>>>> a5cf31ac
 import { useSelector, useDispatch } from 'react-redux';
 import { Button } from '@material-ui/core';
 
 import type { Canvas } from '../types';
 import { RootState } from '../store/root';
-<<<<<<< HEAD
-import { Canvas } from '../types';
-=======
-import { ActionKeys } from '../store/actions';
->>>>>>> a5cf31ac
 import NewCardButton from './NewCardDialog';
 import FilePickerButton from './FilePickerDialog';
 import { BrowserButton } from './Browser';
