import React, { useState } from 'react';
import { useDispatch, useSelector } from 'react-redux';
import { useDrag } from 'react-dnd';
import { CSSTransition } from 'react-transition-group';
import { Card } from '../types';
import { ActionKeys } from '../store/actions';
import FileExplorerComponent from './FileExplorer';
import Editor from './Editor';
import Diff from './Diff';
<<<<<<< HEAD
import { BrowserComponent } from './Browser';
=======
import { RootState } from '../store/root';
>>>>>>> c763162f

const Header: React.FunctionComponent<{ title: string }> = props => {
  return <div className='card-header'><span>{props.title}</span>{props.children}</div>;
};

const ContentFront: React.FunctionComponent<Card> = props => {
  switch (props.type) {
    case 'Editor':
      return (<Editor metafileId={props.related[0]} />);
    case 'Diff':
      return (<Diff left={props.related[0]} right={props.related[1]} />);
    case 'Explorer':
      return (<FileExplorerComponent rootId={props.related[0]} />);
    case 'Browser':
      return (<BrowserComponent />);
    default:
      return null;
  }
};

const ContentBack: React.FunctionComponent<Card> = props => {
  const metafile = useSelector((state: RootState) => state.metafiles[props.related[0]]);
  const repos = useSelector((state: RootState) => state.repos);
  return (
    <>
      <div className='git' /><span>{metafile.repo ? repos[metafile.repo].name : 'Untracked'}</span>
      <span className='field'>ID:</span><span>{props.id}</span>
      <span className='field'>Name:</span><span>{props.name}</span>
    </>
  );
};

const CardComponent: React.FunctionComponent<Card> = props => {
  const [flipped, setFlipped] = useState(false);
  const dispatch = useDispatch();

  const [{ isDragging }, drag] = useDrag({
    item: { type: 'CARD', id: props.id },
    collect: monitor => ({
      item: monitor.getItem(),
      isDragging: !!monitor.isDragging()
    }),
    canDrag: !props.captured
  });

  const flip = () => {
    console.log(`flip: ${flipped} => ${!flipped}`);
    setFlipped(!flipped);
  };

  return (
    <div className='card' ref={drag} style={{ left: props.left, top: props.top, opacity: isDragging ? 0 : 1 }}>
      <Header title={props.name}>
        <button className='flip' onClick={() => flip()} />
        <button className='close' onClick={() => dispatch({ type: ActionKeys.REMOVE_CARD, id: props.id })} />
      </Header>
      <CSSTransition in={flipped} timeout={600} classNames='flip'>
        <>
          {flipped ? <div className='card-back'><ContentBack {...props} /></div> : <div className='card-front'><ContentFront {...props} /></div>}
        </>
      </CSSTransition>
    </div>
  );
};

export default CardComponent;<|MERGE_RESOLUTION|>--- conflicted
+++ resolved
@@ -7,11 +7,8 @@
 import FileExplorerComponent from './FileExplorer';
 import Editor from './Editor';
 import Diff from './Diff';
-<<<<<<< HEAD
 import { BrowserComponent } from './Browser';
-=======
 import { RootState } from '../store/root';
->>>>>>> c763162f
 
 const Header: React.FunctionComponent<{ title: string }> = props => {
   return <div className='card-header'><span>{props.title}</span>{props.children}</div>;
